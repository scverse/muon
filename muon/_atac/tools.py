import io
import os
from glob import glob
import pkgutil
from collections import OrderedDict
from typing import List, Union, Optional, Callable, Iterable
import logging
from datetime import datetime

import numpy as np
import pandas as pd
import scanpy as sc
from tqdm import tqdm
from scipy.sparse.linalg import svds
from scipy.sparse import csr_matrix
from scipy.sparse import lil_matrix
from anndata import AnnData
from . import utils
from .._core.mudata import MuData
from .._core.utils import get_gene_annotation_from_rna

#
# Computational methods for transforming and analysing count data
#


def lsi(data: Union[AnnData, MuData], scale_embeddings=True, n_comps=50):
    """
    Run Latent Semantic Indexing

    PARAMETERS
    ----------
    data:
            AnnData object or MuData object with 'atac' modality
    scale_embeddings: bool (default: True)
            Scale embeddings to zero mean and unit variance
    n_comps: int (default: 50)
            Number of components to calculate with SVD
    """
    if isinstance(data, AnnData):
        adata = data
    elif isinstance(data, MuData) and "atac" in data.mod:
        adata = data.mod["atac"]
    else:
        raise TypeError("Expected AnnData or MuData object with 'atac' modality")

    # In an unlikely scnenario when there are less 50 features, set n_comps to that value
    n_comps = min(n_comps, adata.X.shape[1])

    logging.info("Performing SVD")
    cell_embeddings, svalues, peaks_loadings = svds(adata.X, k=n_comps)

    # Re-order components in the descending order
    cell_embeddings = cell_embeddings[:, ::-1]
    svalues = svalues[::-1]
    peaks_loadings = peaks_loadings[::-1, :]

    if scale_embeddings:
        cell_embeddings = (cell_embeddings - cell_embeddings.mean(axis=0)) / cell_embeddings.std(
            axis=0
        )

    stdev = svalues / np.sqrt(adata.X.shape[0] - 1)

    adata.obsm["X_lsi"] = cell_embeddings
    adata.uns["lsi"] = {"stdev": stdev}
    adata.varm["LSI"] = peaks_loadings.T

    return None


#
# Peak annotation
#
# Peak annotation can include peak type (e.g. promoter, distal, intergenic),
# genes that the peak can be linked to (by proximity),
# as well as distances to these genes.
#


def add_peak_annotation(
    data: Union[AnnData, MuData],
    annotation: Union[str, pd.DataFrame],
    sep: str = "\t",
    return_annotation: bool = False,
):
    """
    Parse peak annotation file and add it to the .uns["atac"]["peak_annotation"]

    Parameters
    ----------
    data
            AnnData object with peak counts or multimodal MuData object with 'atac' modality.
    annotation
            A path to the peak annotation file (e.g. peak_annotation.tsv) or DataFrame with it.
            Annotation has to contain columns: peak, gene, distance, peak_type.
    sep
            Separator for the peak annotation file. Only used if the file name is provided.
            Tab by default.
    return_annotation
            If return adata.uns['atac']['peak_annotation']. False by default.
    """
    if isinstance(data, AnnData):
        adata = data
    elif isinstance(data, MuData) and "atac" in data.mod:
        adata = data.mod["atac"]
        # TODO: check that ATAC-seq slot is present with this name
    else:
        raise TypeError("Expected AnnData or MuData object with 'atac' modality")

    if isinstance(annotation, str):
        pa = pd.read_csv(annotation, sep=sep)
    else:
        pa = annotation

    # Convert null values to empty strings
    pa.gene[pa.gene.isnull()] = ""
    pa.distance[pa.distance.isnull()] = ""
    pa.peak_type[pa.peak_type.isnull()] = ""

    # Split genes, distances, and peaks into individual records
    pa_g = pd.DataFrame(pa.gene.str.split(";").tolist(), index=pa.peak).stack()
    pa_d = pd.DataFrame(pa.distance.str.split(";").tolist(), index=pa.peak).stack()
    pa_p = pd.DataFrame(pa.peak_type.str.split(";").tolist(), index=pa.peak).stack()

    # Make a long dataframe indexed by gene
    pa_long = pd.concat(
        [pa_g.reset_index()[["peak", 0]], pa_d.reset_index()[[0]], pa_p.reset_index()[[0]]], axis=1
    )
    pa_long.columns = ["peak", "gene", "distance", "peak_type"]
    pa_long = pa_long.set_index("gene")

    # chrX_NNNNN_NNNNN -> chrX:NNNNN-NNNNN
    pa_long.peak = [peak.replace("_", ":", 1).replace("_", "-", 1) for peak in pa_long.peak]

    # Make distance values integers with 0 for intergenic peaks
    # DEPRECATED: Make distance values nullable integers
    # See https://pandas.pydata.org/pandas-docs/stable/user_guide/integer_na.html
    null_distance = pa_long.distance == ""
    pa_long.distance[null_distance] = 0
    pa_long.distance = pa_long.distance.astype(int)
    # DEPRECATED: Int64 is not recognized when saving HDF5 files with scanpy.write
    # pa_long.distance = pa_long.distance.astype(int).astype("Int64")
    # pa_long.distance[null_distance] = np.nan

    if "atac" not in adata.uns:
        adata.uns["atac"] = OrderedDict()
    adata.uns["atac"]["peak_annotation"] = pa_long

    if return_annotation:
        return pa_long


def add_peak_annotation_gene_names(
    data: Union[AnnData, MuData],
    gene_names: Optional[pd.DataFrame] = None,
    join_on: str = "gene_ids",
    return_annotation: bool = False,
):
    """
    Add gene names to peak annotation table in .uns["atac"]["peak_annotation"]

    Parameters
    ----------
    data
            AnnData object with peak counts or multimodal MuData object with 'atac' modality.
    gene_names
            A DataFrame indexed on the gene name
    join_on
            Name of the column in the gene_names DataFrame corresponding to the peak annotation index
    return_annotation
            If return adata.uns['atac']['peak_annotation']. False by default.
    """
    if isinstance(data, AnnData):
        adata = data
    elif isinstance(data, MuData) and "atac" in data.mod:
        adata = data.mod["atac"]
        # TODO: check that ATAC-seq slot is present with this name

        if gene_names is None:
            if "rna" in data.mod:
                gene_names = data.mod["rna"].var
            else:
                raise ValueError(
                    "There is no .mod['rna'] modality. Provide `gene_names` as a pd.DataFrame."
                )
    else:
        raise TypeError("Expected AnnData or MuData object with 'atac' modality")

    if "atac" not in adata.uns or "peak_annotation" not in adata.uns["atac"]:
        raise KeyError(
            "There is no peak annotation yet. Run muon.atac.tl.add_peak_annotation first."
        )

    # Extract a table with gene IDs and gene names only
    gene_id_name = (
        gene_names.loc[:, [join_on]]
        .rename_axis("gene_name")
        .reset_index(drop=False)
        .set_index(join_on)
    )

    # Add gene names to the peak annotatoin table, then reset the index on gene IDs
    ann = adata.uns["atac"]["peak_annotation"]

    # Check whether the annotation index is not gene IDs
    if len(np.intersect1d(ann.index.values, gene_id_name.index.values)) == 0:
        if return_annotation:
            return ann
        return

    ann = ann.join(gene_id_name).rename_axis("gene").reset_index(drop=False)

    # Use empty strings for intergenic peaks when there is no gene
    ann.loc[ann.gene_name.isnull(), "gene_name"] = ""

    # Finally, set the index to gene name
    ann = ann.set_index("gene_name")
    adata.uns["atac"]["peak_annotation"] = ann

    if return_annotation:
        return ann


# Gene names for peaks
def add_genes_peaks_groups(
    data: Union[AnnData, MuData],
    peak_type: Optional[str] = None,
    distance_filter: Optional[Callable[[int], bool]] = None,
):
    """
    Add gene names to peaks ranked by clustering group

    To add gene names to ranked peaks, peaks have to be ranked first.
    For that, run `sc.tl.rank_genes_groups`.

    Gene names are picked as indices of the peak annotation table.
    To create annotation table, first run `muon.atac.tl.add_peak_annotation`.
    To add gene names instead of gene IDs, consider
    running `muon.atac.tl.add_peak_annotation_gene_names` then.
    """
    if isinstance(data, AnnData):
        adata = data
    elif isinstance(data, MuData) and "atac" in data.mod:
        adata = data.mod["atac"]
    else:
        raise TypeError("Expected AnnData or MuData object with 'atac' modality")

    if "rank_genes_groups" not in adata.uns:
        raise KeyError(
            "There is no .uns['rank_genes_groups'] yet. Run sc.tl.rank_genes_groups first."
        )

    if "atac" not in adata.uns or "peak_annotation" not in adata.uns["atac"]:
        raise KeyError(
            "There is no peak annotation yet. Run muon.atac.pp.add_peak_annotation first."
        )

    def choose_peak_annotations(
        annotation: pd.DataFrame,
        peak: str,
        peak_type: Optional[str] = None,
        distance_filter: Optional[Callable[[int], bool]] = None,
    ):
        """
        annotation (adata.uns['atac']['peak_annotation']), peak_type, and distance_filter
        are fetched from the outer scope (add_genes_peaks_groups)
        """
        if "peak" not in annotation.columns:
            raise KeyError("Peak annotation has to contain 'peak' column.")

        # Choose all annotations for the peak
        annotation = annotation[annotation.peak == peak]

        # Pick required peak types
        if peak_type is not None:
            if "peak_type" not in annotation.columns:
                raise KeyError("Peak annotation has to contain 'peak_type' column.")
            annotation[annotation.peak_type == peak_type]

        # Pick annotations at required distance
        if distance_filter is not None:
            if "distance" not in annotation.columns:
                raise KeyError("Peak annotation has to contain 'distance' column.")
            annotation = annotation[distance_filter(annotation.distance)]

        return annotation

    annotation = adata.uns["atac"]["peak_annotation"]

    adata.uns["rank_genes_groups"]["genes"] = {}
    for i in adata.uns["rank_genes_groups"]["names"].dtype.names:
        group = adata.uns["rank_genes_groups"]["names"][i]
        genes = [
            ", ".join(
                choose_peak_annotations(annotation, value, peak_type, distance_filter).index.values
            )
            for value in group
        ]
        adata.uns["rank_genes_groups"]["genes"][i] = genes

    # Convert to rec.array to match 'names', 'scores', and 'pvals'
    adata.uns["rank_genes_groups"]["genes"] = pd.DataFrame(
        adata.uns["rank_genes_groups"]["genes"]
    ).to_records()


def rank_peaks_groups(
    data: Union[AnnData, MuData],
    groupby: str,
    peak_type: Optional[str] = None,
    distance_filter: Optional[Callable[[int], bool]] = None,
    **kwargs,
):
    """
    Rank peaks in clusters groups.

    Shorthand for running sc.tl.rank_genes_groups
    followed by muon.atac.tl.add_genes_peaks_groups.

    See sc.tl.rank_genes_groups for details.
    """

    if isinstance(data, AnnData):
        adata = data
    elif isinstance(data, MuData):
        adata = data.mod["atac"]
    else:
        raise TypeError("Expected AnnData or MuData object with 'atac' modality")

    sc.tl.rank_genes_groups(adata, groupby, **kwargs)

    add_genes_peaks_groups(adata, peak_type=peak_type, distance_filter=distance_filter)


#
# Sequences and motifs
#


def _parse_motif_ids(filename: Optional[str] = None):
    if filename is None:
        # Use a file from the embedded JASPAR database
        filename = io.BytesIO(pkgutil.get_data(__name__, "_ref/jaspar/motif_to_gene.txt"))
    motifs = pd.read_csv(filename, sep="\t", header=None)
    motifs.columns = ["motif_id", "tf_gene_name"]
    motifs = motifs.set_index("motif_id")

    return motifs


def _parse_motif_matrices(
    files: Optional[str] = None,
    background: Union[int, List] = 4,
    pseudocount: float = 0.0001,
):
    try:
        import MOODS.tools
        import MOODS.parsers
    except ImportError:
        raise ImportError(
            "MOODS is not available. Install MOODS from PyPI (`pip install MOODS-python`) \
			or from GitHub (`pip install git+https://github.com/jhkorhonen/MOODS`)"
        )

    if files is None:
        # Use pfm files from the embedded JASPAR database
        files = glob(os.path.join(os.path.dirname(__file__), "_ref/jaspar/*.pfm"))

    if not isinstance(background, Iterable):
        bg = MOODS.tools.flat_bg(background)
    else:
        bg = background
    matrices = [MOODS.parsers.pfm_to_log_odds(pfm_file, bg, pseudocount) for pfm_file in files]

    return {"motifs": [os.path.basename(f).rstrip(".pfm") for f in files], "matrices": matrices}


def _prepare_motif_scanner(
    matrices=None, background: Union[int, Iterable] = 4, pvalue: float = 0.0001, max_hits: int = 10
):
    try:
        import MOODS.tools
        import MOODS.scan
    except ImportError:
        raise ImportError(
            "MOODS is not available. Install MOODS from PyPI (`pip install MOODS-python`) or from GitHub (`pip install git+https://github.com/jhkorhonen/MOODS`)"
        )

    if matrices is None:
        motifs_matrices = _parse_motif_matrices(files=None, background=background)
        matrices = motifs_matrices["matrices"]

    if not isinstance(background, Iterable):
        bg = MOODS.tools.flat_bg(background)
    else:
        bg = background
    thresholds = [MOODS.tools.threshold_from_p(m, bg, pvalue) for m in matrices]

    scanner = MOODS.scan.Scanner(max_hits)
    scanner.set_motifs(matrices, bg, thresholds)

    return scanner


def scan_sequences(
    sequences,
    motif_scanner=None,
    matrices=None,
    motifs=None,
    motif_meta: pd.DataFrame = None,
    background: int = 4,
    pvalue: float = 0.0001,
    max_hits: int = 10,
):
    try:
        import MOODS.tools
        import MOODS.scan
    except ImportError:
        raise ImportError(
            "MOODS is not available. Install MOODS from PyPI (`pip install MOODS-python`) or from GitHub (`pip install git+https://github.com/jhkorhonen/MOODS`)"
        )

    if motifs is None:
        assert (
            matrices is None
        ), "Both a list of matrices and a corresponding list of motif IDs should be provided — or none to use the built-in ones, unless a scanner is provided."

    if motif_scanner is None:
        if matrices is None:
            motifs = _parse_motif_matrices(files=None, background=background)["motifs"]
        else:
            assert (
                motifs is not None
            ), "A list of motif IDs should be provided if building a scanner from matrices"

        motif_scanner = _prepare_motif_scanner(
            matrices=matrices, background=background, pvalue=pvalue, max_hits=max_hits
        )

        if motif_meta is None:
            # For the default scanner, use the default metadata
            motif_meta = _parse_motif_ids()

    else:
        assert (
            motifs is not None
        ), "A list of motif IDs should be provided that corresponds to the matrices that the motif scanner was built on."

    matches = []
    for seq in sequences:
        results = motif_scanner.scan(seq)
        for i, rs in enumerate(results):
            for r in rs:
                matches.append((seq, motifs[i], r.pos, r.score))

    matches = pd.DataFrame(matches)
    matches.columns = ["sequence", "motif_id", "position", "score"]

    if motif_meta is not None:
        matches = matches.set_index("motif_id").join(motif_meta, how="left").reset_index()

    return matches


def get_sequences(data: Union[AnnData, MuData], bed: str, fasta_file: str, bed_file: str = None):

    try:
        import pybedtools
    except ImportError:
        raise ImportError(
            "Pybedtools is not available. Install pybedtools from PyPI (`pip install pybedtools`) or from GitHub (`pip install git+https://github.com/daler/pybedtools`)"
        )

    if isinstance(data, AnnData):
        adata = data
    elif isinstance(data, MuData) and "atac" in data.mod:
        adata = data.mod["atac"]
    else:
        raise TypeError("Expected AnnData or MuData object with 'atac' modality")

    if "files" not in adata.uns or "genome" not in adata.uns["files"]:
        if fasta_file is not None:
            locate_genome(adata, fasta_file)
        else:
            raise FileNotFoundError(
                "Genome file has to be provided with `fasta_file` \
				or located using `muon.atac.tl.locate_genome`."
            )
    else:
        # TODO: have a function to check validity of the file
        fasta_file = adata.uns["files"]["genome"]

    if bed_file is not None:
        assert bed is None
        bed = open(bed_file).read()

    scanner = pybedtools.BedTool(bed, from_string=True)
    scanner = scanner.sequence(fi=fasta_file)
    sequences = []
    with open(scanner.seqfn, "rb") as f:
        for line in f:
            if not line.startswith(str.encode(">")):
                sequences.append(line.decode().strip())

    return sequences


def locate_file(data: Union[AnnData, MuData], key: str, file: str):
    """
    Add path to the file to .uns["files"][key]

    The file to be added has to exist.

    Parameters
    ----------
    data
            AnnData object with peak counts or multimodal MuData object with 'atac' modality.
    key
            A key to store the file (e.g. 'fragments')
    file
            A path to the file (e.g. ./atac_fragments.tsv.gz).
    """
    if isinstance(data, AnnData):
        adata = data
    elif isinstance(data, MuData) and "atac" in data.mod:
        adata = data.mod["atac"]
    else:
        raise TypeError("Expected AnnData or MuData object with 'atac' modality")

    if not os.path.exists(file):
        raise FileNotFoundError(f"File {file} does not exist")

    if "files" not in adata.uns:
        adata.uns["files"] = OrderedDict()
    adata.uns["files"][key] = file


def locate_genome(data: Union[AnnData, MuData], fasta_file: str):
    """
    Add path to the FASTA file with genome to .uns["files"]["genome"]

    Genome sequences can be downloaded from GENCODE:

    - GRCh38: ftp://ftp.ebi.ac.uk/pub/databases/gencode/Gencode_human/release_34/GRCh38.p13.genome.fa.gz
    - GRCm38: ftp://ftp.ebi.ac.uk/pub/databases/gencode/Gencode_mouse/release_M25/GRCm38.p6.genome.fa.gz

    Parameters
    ----------
    data
            AnnData object with peak counts or multimodal MuData object with 'atac' modality.
    fasta_file
            A path to the file (e.g. ./atac_fragments.tsv.gz).
    """
    if not isinstance(data, AnnData) and not (isinstance(data, MuData) and "atac" in data.mod):
        raise TypeError("Expected AnnData or MuData object with 'atac' modality")

    locate_file(data, "genome", fasta_file)


#
# Fragments
#
# Fragments file is a BED-like file describing individual fragments.
# A single record in such a file typically includes 5 tab-separated fields:
#
# chr1 10000 11000 GTCAGTCAGTCAGTCA-1 1
# ^    ^     ^     ^                  ^
# |    |     |     |                  |
# |    |     |     4: name (cell barcode)
# |    |     3: end (3' fragment position, exclusive)
# |    2: start (5' fragment position, inclusive)|
# 1: contig (chromosome)              5: score (number of cuts per fragment)
#
# Fragments file is compressed (.gz) and has to be indexed
# with Tabix in order to be used (.gz.tbi).
<<<<<<< HEAD
#


def locate_fragments(data: Union[AnnData, MuData], fragments: str, return_fragments: bool = False):
    """
    Parse fragments file and add a variable to access it to the .uns["files"]["fragments"]

    Fragments file is never read to memory, and connection to the file is closed
    upon function completion.

    Parameters
    ----------
    data
            AnnData object with peak counts or multimodal MuData object with 'atac' modality.
    fragments
            A path to the compressed tab-separated fragments file (e.g. atac_fragments.tsv.gz).
    return_fragments
            If return the Tabix connection the fragments file. False by default.
    """
    try:
        if isinstance(data, AnnData):
            adata = data
        elif isinstance(data, MuData) and "atac" in data.mod:
            adata = data.mod["atac"]
        else:
            raise TypeError("Expected AnnData or MuData object with 'atac' modality")

        try:
            import pysam
        except ImportError:
            raise ImportError(
                "pysam is not available. It is required to work with the fragments file. \
=======
# 


def locate_fragments(data: Union[AnnData, MuData],
					 fragments: str,
					 return_fragments: bool = False):
	"""
	Parse fragments file and add a variable to access it to the .uns["files"]["fragments"]

	Fragments file is never read to memory, and connection to the file is closed
	upon function completion.

	Parameters
	----------
	data
		AnnData object with peak counts or multimodal MuData object with 'atac' modality.
	fragments
		A path to the compressed tab-separated fragments file (e.g. atac_fragments.tsv.gz).
	return_fragments
		If return the Tabix connection the fragments file. False by default.
	"""
	frag = None
	try:
		if isinstance(data, AnnData):
			adata = data
		elif isinstance(data, MuData) and 'atac' in data.mod:
			adata = data.mod['atac']
		else:
			raise TypeError("Expected AnnData or MuData object with 'atac' modality")

		try:
			import pysam
		except ImportError:
			raise ImportError(
				"pysam is not available. It is required to work with the fragments file. \
>>>>>>> c4d04e8c
				Install pysam from PyPI (`pip install pysam`) \
				or from GitHub (`pip install git+https://github.com/pysam-developers/pysam`)"
            )

        # Here we make sure we can create a connection to the fragments file
        frag = pysam.TabixFile(fragments, parser=pysam.asBed())

        if "files" not in adata.uns:
            adata.uns["files"] = OrderedDict()
        adata.uns["files"]["fragments"] = fragments

        if return_fragments:
            return frag

    except Exception as e:
        print(e)

<<<<<<< HEAD
    finally:
        if not return_fragments:
            # The connection has to be closed
            frag.close()
=======
	finally:
		if frag is not None and not return_fragments:
			# The connection has to be closed
			frag.close()
>>>>>>> c4d04e8c


def count_fragments_features(
    data: Union[AnnData, MuData],
    features: Optional[pd.DataFrame] = None,
    extend_upstream: int = 2e3,
    extend_downstream: int = 0,
) -> AnnData:
    """
    Count fragments overlapping given Features. Returns cells x features matrix.

        Parameters
        ----------
        data
                AnnData object with peak counts or multimodal MuData object with 'atac' modality.
        features
                A DataFrame with feature annotation, e.g. genes.
                Annotation has to contain columns: Chromosome, Start, End.
        extend_upsteam
                Number of nucleotides to extend every gene upstream (2000 by default to extend gene coordinates to promoter regions)
        extend_downstream
                Number of nucleotides to extend every gene downstream (0 by default)
    """
    if isinstance(data, AnnData):
        adata = data
    elif isinstance(data, MuData) and "atac" in data.mod:
        adata = data.mod["atac"]
    else:
        raise TypeError("Expected AnnData or MuData object with 'atac' modality")

    if features is None:
        # Try to gene gene annotation in the data.mod['rna']
        if (
            isinstance(data, MuData)
            and "rna" in data.mod
            and "interval" in data.mod["rna"].var.columns
        ):
            features = get_gene_annotation_from_rna(data)
        else:
            raise ValueError(
                "Argument `features` is required. It should be a BED-like DataFrame with gene coordinates and names."
            )

    if "files" not in adata.uns or "fragments" not in adata.uns["files"]:
        raise KeyError(
            "There is no fragments file located yet. Run muon.atac.tl.locate_fragments first."
        )

    try:
        import pysam
    except ImportError:
        raise ImportError(
            "pysam is not available. It is required to work with the fragments file. Install pysam from PyPI (`pip install pysam`) or from GitHub (`pip install git+https://github.com/pysam-developers/pysam`)"
        )

    n = adata.n_obs
    n_features = features.shape[0]

    # Dictionary with matrix positions
    d = {k: v for k, v in zip(adata.obs.index, range(n))}

    fragments = pysam.TabixFile(adata.uns["files"]["fragments"], parser=pysam.asBed())
    try:
        # List of lists matrix is quick and convenient to fill by row
        mx = lil_matrix((n_features, n), dtype=int)

        logging.info(
            f"[{datetime.now().strftime('%Y-%m-%d %H:%M:%S')}] Counting fragments in {n} cells for {features.shape[0]} features..."
        )

        for i in range(n_features):  # iterate over features (e.g. genes)
            f = features.iloc[i]
            for fr in fragments.fetch(
                f.Chromosome, f.Start - extend_upstream, f.End + extend_downstream
            ):
                try:
                    ind = d[fr.name]  # cell barcode (e.g. GTCAGTCAGTCAGTCA-1)
                    mx.rows[i].append(ind)
                    mx.data[i].append(int(fr.score))  # number of cuts per fragment (e.g. 2)
                except:
                    pass

        # Faster to convert to csr first and then transpose
        mx = mx.tocsr().transpose()

        return AnnData(X=mx, obs=adata.obs, var=features)

    except Exception as e:
        logging.error(e)
        raise e

    finally:
        # The connection has to be closed
        fragments.close()


def tss_enrichment(
    data: Union[AnnData, MuData],
    features: Optional[pd.DataFrame] = None,
    extend_upstream: int = 1000,
    extend_downstream: int = 1000,
    n_tss: int = 2000,
    return_tss: bool = True,
    random_state=None,
):
    """
    Calculate TSS enrichment according to ENCODE guidelines. Adds a column `tss_score` to the `.obs` DataFrame and
    optionally returns a tss score object.

    Parameters
    ----------
    data
        AnnData object with peak counts or multimodal MuData object with 'atac' modality.
    features
        A DataFrame with feature annotation, e.g. genes.
        Annotation has to contain columns: Chromosome, Start, End.
    extend_upsteam
        Number of nucleotides to extend every gene upstream (2000 by default to extend gene coordinates to promoter regions)
    extend_downstream
        Number of nucleotides to extend every gene downstream (0 by default)
    n_tss
        How many randomly chosen TSS sites to pile up. The fewer the faster. Default: 2000.
    return_tss
        Whether to return the TSS pileup matrix. Needed for enrichment plots.
    random_state : int, array-like, BitGenerator, np.random.RandomState, optional
        Argument passed to pandas.DataFrame.sample() for sampling features.

    Returns
    ----------
    AnnData
        AnnData object with a 'tss_score' column in the .obs slot.


    """
    if isinstance(data, AnnData):
        adata = data
    elif isinstance(data, MuData) and "atac" in data.mod:
        adata = data.mod["atac"]
    else:
        raise TypeError("Expected AnnData or MuData object with 'atac' modality")

    if features is None:
        # Try to gene gene annotation in the data.mod['rna']
        if (
            isinstance(data, MuData)
            and "rna" in data.mod
            and "interval" in data.mod["rna"].var.columns
        ):
            features = get_gene_annotation_from_rna(data)
        else:
            raise ValueError(
                "Argument `features` is required. It should be a BED-like DataFrame with gene coordinates and names."
            )

    if features.shape[0] > n_tss:
        # Only use n_tss randomly chosen sites to make function faster
        features = features.sample(n=n_tss, random_state=random_state)

    # Pile up tss regions
    tss_pileup = _tss_pileup(
        adata, features, extend_upstream=extend_upstream, extend_downstream=extend_downstream
    )

    flank_means, center_means = _calculate_tss_score(data=tss_pileup)

    tss_pileup.X = tss_pileup.X / flank_means[:, None]

    tss_scores = center_means / flank_means

    adata.obs["tss_score"] = tss_scores
    tss_pileup.obs["tss_score"] = tss_scores

    if isinstance(data, AnnData):
        logging.info('Added a "tss_score" column to the .obs slot of the AnnData object')
    else:
        logging.info("Added a \"tss_score\" column to the .obs slot of tof the 'atac' modality")

    if return_tss:
        return tss_pileup


def _tss_pileup(
    adata: AnnData,
    features: pd.DataFrame,
    extend_upstream: int = 1000,
    extend_downstream: int = 1000,
) -> AnnData:
    """
    Pile up reads in TSS regions. Returns a cell x position matrix that can be used for QC.

    Parameters
    ----------
    data
        AnnData object with associated fragments file.
    features
        A DataFrame with feature annotation, e.g. genes.
        Annotation has to contain columns: Chromosome, Start, End.
    extend_upsteam
        Number of nucleotides to extend every gene upstream (2000 by default to extend gene coordinates to promoter regions)
    extend_downstream
        Number of nucleotides to extend every gene downstream (0 by default)
    """
    if "files" not in adata.uns or "fragments" not in adata.uns["files"]:
        raise KeyError(
            "There is no fragments file located yet. Run muon.atac.tl.locate_fragments first."
        )

    try:
        import pysam
    except ImportError:
        raise ImportError(
            "pysam is not available. It is required to work with the fragments file. Install pysam from PyPI (`pip install pysam`) or from GitHub (`pip install git+https://github.com/pysam-developers/pysam`)"
        )

    n = adata.n_obs
    n_features = extend_downstream + extend_upstream + 1

    # Dictionary with matrix positions
    d = {k: v for k, v in zip(adata.obs.index, range(n))}

    # Not sparse since we expect most positions to be filled
    mx = np.zeros((n, n_features), dtype=int)

    fragments = pysam.TabixFile(adata.uns["files"]["fragments"], parser=pysam.asBed())

    # Subset the features to the chromosomes present in the fragments file
    chromosomes = fragments.contigs
    features = features[features.Chromosome.isin(chromosomes)]

    # logging.info(f"[{datetime.now().strftime('%Y-%m-%d %H:%M:%S')}] Counting fragments in {n} cells for {features.shape[0]} features...")

    for i in tqdm(
        range(features.shape[0]), desc="Fetching Regions..."
    ):  # iterate over features (e.g. genes)

        f = features.iloc[i]
        tss_start = f.Start - extend_upstream  # First position of the TSS region
        for fr in fragments.fetch(
            f.Chromosome, f.Start - extend_upstream, f.Start + extend_downstream
        ):
            try:
                rowind = d[fr.name]  # cell barcode (e.g. GTCAGTCAGTCAGTCA-1)
                score = int(fr.score)  # number of cuts per fragment (e.g. 2)
                colind_start = max(fr.start - tss_start, 0)
                colind_end = min(fr.end - tss_start, n_features)  # ends are non-inclusive in bed
                mx[rowind, colind_start:colind_end] += score
            except:
                pass

    fragments.close()

    anno = pd.DataFrame(
        {"TSS_position": range(-extend_upstream, extend_downstream + 1)},
    )
    anno.index = anno.index.astype(str)

    return AnnData(X=mx, obs=adata.obs, var=anno, dtype=int)


def _calculate_tss_score(data: AnnData, flank_size: int = 100, center_size: int = 1001):
    """
    Calculate TSS enrichment scores (defined by ENCODE) for each cell.

    Parameters
    ----------
    data
        AnnData object with TSS positons as generated by `tss_pileup`.
    flank_size
        Number of nucleotides in the flank on either side of the region (ENCODE standard: 100bp).
    center_size
        Number of nucleotides in the center on either side of the region (ENCODE standard: 1001bp).
    """
    region_size = data.X.shape[1]

    if center_size > region_size:
        raise ValueError(
            f"`center_size` ({center_size}) must smaller than the piled up region ({region_size})."
        )

    if center_size % 2 == 0:
        raise ValueError(f"`center_size` must be an uneven number, but is {center_size}.")

    # Calculate flank means
    flanks = np.hstack((data.X[:, :flank_size], data.X[:, -flank_size:]))
    flank_means = flanks.mean(axis=1)

    # Replace 0 means with population average (to not have 0 division after)
    flank_means[flank_means == 0] = flank_means.mean()

    # Calculate center means
    center_dist = (region_size - center_size) // 2  # distance from the edge of data region
    centers = data.X[:, center_dist:-center_dist]
    center_means = centers.mean(axis=1)

    return flank_means, center_means


def nucleosome_signal(
    data: Union[AnnData, MuData],
    n: Union[int, float] = None,
    nucleosome_free_upper_bound: int = 147,
    mononuleosomal_upper_bound: int = 294,
):
    """
    Computes the ratio of nucleosomal cut fragments to nucleosome-free fragments per cell.
    Nucleosomal fragments are shorter than 147 bp while nucleosome free fragments are between
    147 and 294 bp long.
    Parameters
    ----------
    data
        AnnData object with peak counts or multimodal MuData object with 'atac' modality.
    n
        Number of fragments to count. If `None`, 1e4 fragments * number of cells.
    nucleosome_free_upper_bound
        Number of bases up to which a fragment counts as nucleosome free. Default: 147
    mononuleosomal_upper_bound
        Number of bases up to which a fragment counts as mononuleosomal. Default: 294
    """
    if isinstance(data, AnnData):
        adata = data
    elif isinstance(data, MuData) and "atac" in data.mod:
        adata = data.mod["atac"]
    else:
        raise TypeError("Expected AnnData or MuData object with 'atac' modality")

    if "files" not in adata.uns or "fragments" not in adata.uns["files"]:
        raise KeyError(
            "There is no fragments file located yet. Run muon.atac.tl.locate_fragments first."
        )

    try:
        import pysam
    except ImportError:
        raise ImportError(
            "pysam is not available. It is required to work with the fragments file. Install pysam from PyPI (`pip install pysam`) or from GitHub (`pip install git+https://github.com/pysam-developers/pysam`)"
        )

    fragments = pysam.TabixFile(adata.uns["files"]["fragments"], parser=pysam.asBed())

    # Dictionary with matrix row indices
    d = {k: v for k, v in zip(adata.obs.index, range(adata.n_obs))}
    mat = np.zeros(shape=(adata.n_obs, 2), dtype=int)

    fr = fragments.fetch()

    if n is None:
        n = int(adata.n_obs * 1e4)
    else:
        n = int(n)  # Cast n to int

    for i in tqdm(range(n), desc="Reading Fragments"):
        try:
            f = fr.next()
            length = f.end - f.start
            row_ind = d[f.name]
            if length < nucleosome_free_upper_bound:
                mat[row_ind, 0] += 1
            elif length < mononuleosomal_upper_bound:
                mat[row_ind, 1] += 1
        except:
            pass
        # if i % 1000000 == 0:
        #     print(f"Read {i/1000000} Mio. fragments.", end='\r')

    # Prevent division by 0
    mat[mat[:, 0] == 0, :] += 1

    # Calculate nucleosome signal
    nucleosome_enrichment = mat[:, 1] / mat[:, 0]
    # nucleosome_enrichment[mat[:,0] == 0] = 0

    adata.obs["nucleosome_signal"] = nucleosome_enrichment

    # Message for the user
    if isinstance(data, AnnData):
        logging.info('Added a "nucleosome_signal" column to the .obs slot of the AnnData object')
    else:
        logging.info(
            "Added a \"nucleosome_signal\" column to the .obs slot of tof the 'atac' modality"
        )

    return None


def fetch_regions_to_df(
    fragment_path: str,
    features: Union[pd.DataFrame, str],
    extend_upstream: int = 0,
    extend_downstream: int = 0,
    relative_coordinates=False,
) -> pd.DataFrame:
    """
    Parse peak annotation file and return it as DataFrame.

    Parameters
    ----------
    fragment_path
        Location of the fragments file (must be tabix indexed).
    features
        A DataFrame with feature annotation, e.g. genes or a string of format `chr1:1-2000000` or`chr1-1-2000000`.
        Annotation has to contain columns: Chromosome, Start, End.
    extend_upsteam
        Number of nucleotides to extend every gene upstream (2000 by default to extend gene coordinates to promoter regions)
    extend_downstream
        Number of nucleotides to extend every gene downstream (0 by default)
    relative_coordinates
        Return the coordinates with their relative position to the middle of the features.
    """

    try:
        import pysam
    except ImportError:
        raise ImportError(
            "pysam is not available. It is required to work with the fragments file. Install pysam from PyPI (`pip install pysam`) or from GitHub (`pip install git+https://github.com/pysam-developers/pysam`)"
        )

    if isinstance(features, str):
        features = utils.parse_region_string(features)

    fragments = pysam.TabixFile(fragment_path, parser=pysam.asBed())
    n_features = features.shape[0]

    dfs = []
    for i in tqdm(
        range(n_features), desc="Fetching Regions..."
    ):  # iterate over features (e.g. genes)
        f = features.iloc[i]
        fr = fragments.fetch(f.Chromosome, f.Start - extend_upstream, f.End + extend_downstream)
        df = pd.DataFrame(
            [(x.contig, x.start, x.end, x.name, x.score) for x in fr],
            columns=["Chromosome", "Start", "End", "Cell", "Score"],
        )
        if df.shape[0] != 0:
            df["Feature"] = f.Chromosome + "_" + str(f.Start) + "_" + str(f.End)

            if relative_coordinates:
                middle = int(f.Start + (f.End - f.Start) / 2)
                df.Start = df.Start - middle
                df.End = df.End - middle

            dfs.append(df)

    df = pd.concat(dfs, axis=0, ignore_index=True)
    return df<|MERGE_RESOLUTION|>--- conflicted
+++ resolved
@@ -574,7 +574,6 @@
 #
 # Fragments file is compressed (.gz) and has to be indexed
 # with Tabix in order to be used (.gz.tbi).
-<<<<<<< HEAD
 #
 
 
@@ -594,6 +593,7 @@
     return_fragments
             If return the Tabix connection the fragments file. False by default.
     """
+    frag = None
     try:
         if isinstance(data, AnnData):
             adata = data
@@ -607,43 +607,6 @@
         except ImportError:
             raise ImportError(
                 "pysam is not available. It is required to work with the fragments file. \
-=======
-# 
-
-
-def locate_fragments(data: Union[AnnData, MuData],
-					 fragments: str,
-					 return_fragments: bool = False):
-	"""
-	Parse fragments file and add a variable to access it to the .uns["files"]["fragments"]
-
-	Fragments file is never read to memory, and connection to the file is closed
-	upon function completion.
-
-	Parameters
-	----------
-	data
-		AnnData object with peak counts or multimodal MuData object with 'atac' modality.
-	fragments
-		A path to the compressed tab-separated fragments file (e.g. atac_fragments.tsv.gz).
-	return_fragments
-		If return the Tabix connection the fragments file. False by default.
-	"""
-	frag = None
-	try:
-		if isinstance(data, AnnData):
-			adata = data
-		elif isinstance(data, MuData) and 'atac' in data.mod:
-			adata = data.mod['atac']
-		else:
-			raise TypeError("Expected AnnData or MuData object with 'atac' modality")
-
-		try:
-			import pysam
-		except ImportError:
-			raise ImportError(
-				"pysam is not available. It is required to work with the fragments file. \
->>>>>>> c4d04e8c
 				Install pysam from PyPI (`pip install pysam`) \
 				or from GitHub (`pip install git+https://github.com/pysam-developers/pysam`)"
             )
@@ -661,17 +624,10 @@
     except Exception as e:
         print(e)
 
-<<<<<<< HEAD
     finally:
-        if not return_fragments:
+        if frag is not None and not return_fragments:
             # The connection has to be closed
             frag.close()
-=======
-	finally:
-		if frag is not None and not return_fragments:
-			# The connection has to be closed
-			frag.close()
->>>>>>> c4d04e8c
 
 
 def count_fragments_features(
