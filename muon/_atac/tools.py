--- conflicted
+++ resolved
@@ -2,12 +2,7 @@
 import os
 from glob import glob
 import pkgutil
-<<<<<<< HEAD
-from collections import OrderedDict
-from typing import Iterable, List, Optional, Union
-=======
 from typing import List, Union, Optional, Callable, Iterable
->>>>>>> 626d887c
 from pathlib import Path
 from datetime import datetime
 from warnings import warn
@@ -24,16 +19,12 @@
 from scanpy import logging
 
 from anndata import AnnData
-<<<<<<< HEAD
+from mudata import MuData
+
 from . import utils as atacutils
-from .._core.mudata import MuData
 from .._core.utils import get_gene_annotation_from_rna
 from .fragments import locate_fragments, _tss_pileup
-=======
-from . import utils
-from mudata import MuData
-from .._rna.utils import get_gene_annotation_from_rna
->>>>>>> 626d887c
+
 
 #
 # Computational methods for transforming and analysing count data
@@ -111,16 +102,7 @@
     return_annotation
             If return adata.uns['atac']['peak_annotation']. False by default.
     """
-<<<<<<< HEAD
     adata = atacutils.fetch_atac_mod(data)
-=======
-    if isinstance(data, AnnData):
-        adata = data
-    elif isinstance(data, MuData) and "atac" in data.mod:
-        adata = data.mod["atac"]
-    else:
-        raise TypeError("Expected AnnData or MuData object with 'atac' modality")
->>>>>>> 626d887c
 
     if isinstance(annotation, str):
         pa = pd.read_csv(annotation, sep=sep)
@@ -612,8 +594,6 @@
     locate_file(data, "genome", fasta_file)
 
 
-<<<<<<< HEAD
-=======
 #
 # Fragments
 #
@@ -686,7 +666,6 @@
             frag.close()
 
 
->>>>>>> 626d887c
 def initialise_default_files(data: Union[AnnData, MuData], path: Union[str, Path]):
     """
     Locate default files for ATAC-seq
@@ -735,8 +714,6 @@
             adata.uns["files"]["fragments"] = default_fragments
 
 
-<<<<<<< HEAD
-=======
 def count_fragments_features(
     data: Union[AnnData, MuData],
     features: Optional[pd.DataFrame] = None,
@@ -867,7 +844,6 @@
         fragments.close()
 
 
->>>>>>> 626d887c
 def tss_enrichment(
     data: Union[AnnData, MuData],
     features: Optional[pd.DataFrame] = None,
@@ -956,8 +932,6 @@
         return tss_pileup
 
 
-<<<<<<< HEAD
-=======
 def _tss_pileup(
     adata: AnnData,
     features: pd.DataFrame,
@@ -1043,7 +1017,6 @@
     return AnnData(X=mx, obs=adata.obs, var=anno, dtype=int)
 
 
->>>>>>> 626d887c
 def _calculate_tss_score(data: AnnData, flank_size: int = 100, center_size: int = 1001):
     """
     Calculate TSS enrichment scores (defined by ENCODE) for each cell.
