import unittest

import numpy as np
from anndata import AnnData
import muon as mu
from muon import MuData


class TestMOFASimple(unittest.TestCase):
<<<<<<< HEAD
    def setUp(self):
        # Create a dataset using 5 factors
        np.random.seed(1000)
        z = np.random.normal(size=(100, 5))
        w1 = np.random.normal(size=(1000, 5))
        w2 = np.random.normal(size=(500, 5))
        e1 = np.random.normal(size=(100, 1000))
        e2 = np.random.normal(size=(100, 500))
        y1 = np.dot(z, w1.T) + e1
        y2 = np.dot(z, w2.T) + e2
        self.mdata = MuData({"y1": AnnData(y1), "y2": AnnData(y2)})

    def test_mofa_nfactors(self):
        n_factors = 10
        mu.tl.mofa(
            self.mdata,
            n_factors=n_factors,
            quiet=True,
            verbose=False,
            outfile="/tmp/test_mofa_muon_tools.hdf5",
        )
        y = np.concatenate([self.mdata.mod["y1"].X, self.mdata.mod["y2"].X], axis=1)
        yhat = np.dot(self.mdata.obsm["X_mofa"], self.mdata.varm["LFs"].T)

        r2 = []
        for i in range(n_factors):
            yhat = np.dot(self.mdata.obsm["X_mofa"][:, [i]], self.mdata.varm["LFs"][:, [i]].T)
            r2.append(1 - np.sum((y - yhat) ** 2) / np.sum(y ** 2))

        # Only first 5 factors should have high R2
        self.assertTrue(all([i > 0.1 for i in r2[:5]]))
        self.assertFalse(any([i > 0.1 for i in r2[5:]]))
=======
	def setUp(self):
		# Create a dataset using 5 factors
		np.random.seed(1000)
		z = np.random.normal(size=(100,5))
		w1 = np.random.normal(size=(90,5))
		w2 = np.random.normal(size=(50,5))
		e1 = np.random.normal(size=(100,90))
		e2 = np.random.normal(size=(100,50))
		y1 = np.dot(z, w1.T) + e1
		y2 = np.dot(z, w2.T) + e2
		self.mdata = MuData({'y1': AnnData(y1), 'y2': AnnData(y2)})

	def test_mofa_nfactors(self):
		n_factors = 10
		mu.tl.mofa(self.mdata, n_factors=n_factors, 
				   quiet=True, verbose=False, 
				   outfile="/tmp/test_mofa_muon_tools.hdf5")
		y = np.concatenate([self.mdata.mod['y1'].X, self.mdata.mod['y2'].X], axis=1)
		yhat = np.dot(self.mdata.obsm["X_mofa"], self.mdata.varm["LFs"].T)

		r2 = []
		for i in range(n_factors):
			yhat = np.dot(self.mdata.obsm["X_mofa"][:,[i]], self.mdata.varm["LFs"][:,[i]].T)
			r2.append(1 - np.sum((y - yhat) ** 2) / np.sum(y ** 2))

		# Only first 5 factors should have high R2
		self.assertTrue(all([i > 0.1 for i in r2[:5]]))
		self.assertFalse(any([i > 0.1 for i in r2[5:]]))
>>>>>>> c4d04e8c


if __name__ == "__main__":
    unittest.main()<|MERGE_RESOLUTION|>--- conflicted
+++ resolved
@@ -7,40 +7,6 @@
 
 
 class TestMOFASimple(unittest.TestCase):
-<<<<<<< HEAD
-    def setUp(self):
-        # Create a dataset using 5 factors
-        np.random.seed(1000)
-        z = np.random.normal(size=(100, 5))
-        w1 = np.random.normal(size=(1000, 5))
-        w2 = np.random.normal(size=(500, 5))
-        e1 = np.random.normal(size=(100, 1000))
-        e2 = np.random.normal(size=(100, 500))
-        y1 = np.dot(z, w1.T) + e1
-        y2 = np.dot(z, w2.T) + e2
-        self.mdata = MuData({"y1": AnnData(y1), "y2": AnnData(y2)})
-
-    def test_mofa_nfactors(self):
-        n_factors = 10
-        mu.tl.mofa(
-            self.mdata,
-            n_factors=n_factors,
-            quiet=True,
-            verbose=False,
-            outfile="/tmp/test_mofa_muon_tools.hdf5",
-        )
-        y = np.concatenate([self.mdata.mod["y1"].X, self.mdata.mod["y2"].X], axis=1)
-        yhat = np.dot(self.mdata.obsm["X_mofa"], self.mdata.varm["LFs"].T)
-
-        r2 = []
-        for i in range(n_factors):
-            yhat = np.dot(self.mdata.obsm["X_mofa"][:, [i]], self.mdata.varm["LFs"][:, [i]].T)
-            r2.append(1 - np.sum((y - yhat) ** 2) / np.sum(y ** 2))
-
-        # Only first 5 factors should have high R2
-        self.assertTrue(all([i > 0.1 for i in r2[:5]]))
-        self.assertFalse(any([i > 0.1 for i in r2[5:]]))
-=======
 	def setUp(self):
 		# Create a dataset using 5 factors
 		np.random.seed(1000)
@@ -69,8 +35,6 @@
 		# Only first 5 factors should have high R2
 		self.assertTrue(all([i > 0.1 for i in r2[:5]]))
 		self.assertFalse(any([i > 0.1 for i in r2[5:]]))
->>>>>>> c4d04e8c
-
 
 if __name__ == "__main__":
     unittest.main()